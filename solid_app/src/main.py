--- conflicted
+++ resolved
@@ -20,10 +20,7 @@
     yield
     print("Shutting down...")
 
-<<<<<<< HEAD
-=======
-
->>>>>>> 231000d4
+
 app = FastAPI(lifespan=lifespan)
 
 
