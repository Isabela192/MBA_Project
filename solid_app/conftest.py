--- conflicted
+++ resolved
@@ -10,10 +10,6 @@
 from solid_app.src.main import app
 from solid_app.src.db_sqlite.database import get_session
 from unittest.mock import MagicMock
-<<<<<<< HEAD
-from decimal import Decimal
-=======
->>>>>>> 5e99e55b
 
 pyproject_root = Path(__file__).parent
 sys.path.insert(0, str(pyproject_root))
@@ -52,32 +48,4 @@
     with TestClient(app) as test_client:
         yield test_client
 
-<<<<<<< HEAD
-    app.dependency_overrides.clear()
-
-@pytest.fixture
-def client_user():
-    return {
-        "document_id": "12345678901",
-        "username": "Lucky Luke",
-        "email": "lucky_mail@example.com",
-    } 
-
-@pytest.fixture
-def manager_user():
-    return {
-        "document_id": "2137982347",
-        "username": "Nala Lee",
-        "email": "nala_mail@example.com",
-    } 
-
-@pytest.fixture
-def account_data():
-    return {
-        "document_id": "12345678901",
-        "balance": Decimal("0"),
-        "account_type": "savings"
-    }
-=======
-    app.dependency_overrides.clear()
->>>>>>> 5e99e55b
+    app.dependency_overrides.clear()